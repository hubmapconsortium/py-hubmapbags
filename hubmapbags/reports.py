--- conflicted
+++ resolved
@@ -302,9 +302,6 @@
         except:
             print(f"Unable to save dataframe to {report_output_filename}.")
 
-<<<<<<< HEAD
-        return df
-=======
         hive_directory = "/hive/hubmap/bdbags/reports/"
         report_output_backup_file = (
             f'{hive_directory}/{str(now.strftime("%Y%m%d"))}.tsv'
@@ -314,4 +311,5 @@
         if Path(symlink).exists():
             Path(symlink).unlink()
             Path(symlink).symlink_to(report_output_backup_file)
->>>>>>> bc5946f7
+
+        return df