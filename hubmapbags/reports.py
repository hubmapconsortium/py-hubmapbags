--- conflicted
+++ resolved
@@ -123,21 +123,29 @@
         df.to_csv(report_output_filename, sep="\t", index=False)
     except:
         print(f"Unable to save dataframe to {report_output_filename}.")
-<<<<<<< HEAD
+
+    report_output_directory = "/hive/hubmap/bdbags/reports"
+    if Path(report_output_directory).exists():
+        report_output_filename = (
+            f'{report_output_directory}/{str(now.strftime("%Y%m%d"))}.tsv'
+        )
+
+        try:
+            print(f"Saving report as {report_output_filename}")
+            df.to_csv(report_output_filename, sep="\t", index=False)
+        except:
+            print(f"Unable to save dataframe to {report_output_filename}.")
+    else:
+        print(f"Output directory {report_output_directory} does not exist.")
+
     return df
 
     if backup:
         report_output_directory = "/hive/hubmap/bdbags/reports/"
-=======
-
-    report_output_directory = "/hive/hubmap/bdbags/reports"
-    if Path(report_output_directory).exists():
->>>>>>> 41a8c752
         report_output_filename = (
             f'{report_output_directory}/{str(now.strftime("%Y%m%d"))}.tsv'
         )
 
-<<<<<<< HEAD
         if Path(report_output_directory).exists():
             print(f"Saving backup copy to {report_output_filename}")
             df.to_csv(report_output_filename, sep="\t", index=False)
@@ -152,15 +160,4 @@
                     f"Symlink created: {report_output_symlink} -> {report_output_filename}"
                 )
             except OSError as e:
-                print(f"Failed to create symlink: {e}")
-=======
-        try:
-            print(f"Saving report as {report_output_filename}")
-            df.to_csv(report_output_filename, sep="\t", index=False)
-        except:
-            print(f"Unable to save dataframe to {report_output_filename}.")
-    else:
-        print(f"Output directory {report_output_directory} does not exist.")
-
-    return df
->>>>>>> 41a8c752
+                print(f"Failed to create symlink: {e}")