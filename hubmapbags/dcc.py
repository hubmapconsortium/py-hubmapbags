--- conflicted
+++ resolved
@@ -22,27 +22,15 @@
     df = pd.DataFrame(columns=headers)
     row = pd.DataFrame(
         {
-<<<<<<< HEAD
-            "id": "cfde_registry_dcc:hubmap",
-            "project_id_namespace": "tag:hubmapconsortium.org,2023:",
-            "project_local_id": "HuBMAP",
-            "contact_email": "cfde-submissions@hubmapconsortium.org",
-            "contact_name": "Jackie Uranic",
-            "dcc_abbreviation": "HuBMAP",
-            "dcc_name": "HuBMAP",
-            "dcc_description": "Human BioMolecular Atlas Program",
-            "dcc_url": "http://portal.hubmapconsortium.org",
-=======
             "id": ["cfde_registry_dcc:hubmap"],
             "project_id_namespace": ["tag:hubmapconsortium.org,2024:"],
             "project_local_id": ["HuBMAP"],
             "contact_email": ["cfde-submissions@hubmapconsortium.org"],
-            "contact_name": ["Ivan Cao-Berg"],
+            "contact_name": ["Jackie Uranic"],
             "dcc_abbreviation": ["HuBMAP"],
             "dcc_name": ["HuBMAP"],
             "dcc_description": ["Human BioMolecular Atlas Program"],
             "dcc_url": ["http://portal.hubmapconsortium.org"],
->>>>>>> 0f5f5dfc
         },
     )
 
