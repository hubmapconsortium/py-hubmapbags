import datetime
import hashlib
<<<<<<< HEAD
import pickle

def __get_filename( file ):
        '''
        Helper method that returns a CFDE compatible version of a filename
        '''

        return file.name.replace(' ', '%20')

def __get_file_extension( file ):
        '''
        Helper method that returns the file extension.
        '''
        return file.suffix

def __get_file_size( file ):
        '''
        Helper method that computes and returns the file size in bytes.
        '''

        return file.stat().st_size

def __get_md5( file ):
        '''
        Helper method that computes and return a file md5 checksum.
        '''

        blocksize=2**20
        m = hashlib.md5()

        with open( file, "rb" ) as f:
                while True:
                        buf = f.read(blocksize)
                        if not buf:
                                break
                        m.update( buf )

        return m.hexdigest()

def __get_relative_local_id( file, hubmap_uuid ):
        '''
        Helper function the return the relative local id.
        '''

        file = str(file)
        relative_local_id = file[file.find(hubmap_uuid)+len(hubmap_uuid)+1:]
        return relative_local_id

def __get_sha256( file ):
        '''
        Helper method that computes and return a file sha256 checksum.
        '''

        blocksize=2**20
        m = hashlib.md5()

        with open( file, "rb" ) as f:
                while True:
                        buf = f.read(blocksize)
                        if not buf:
                                break
                        m.update( buf )

        return m.hexdigest()

def __get_file_creation_date( file ):
        '''
        Helper method that return a file creation date.
        '''

        t = os.path.getmtime(str(file))
        return str(datetime.datetime.fromtimestamp(t).strftime('%Y-%m-%d'))

def __get_data_type( file ):
        '''
        Helper method that maps a file extension to an EDAM data format term.
        '''

        extension = __get_file_extension( file )

        try:
                formats = {}
                formats['.tsv'] = 'data:2526' #tsv
                formats['.tif'] = 'data:2968' #tiff
                formats['.tiff'] = 'data:2968' #tiff
                formats['.png'] = 'data:2968' #png
                formats['.jpg'] = 'data:2968' #jpg
                formats['.ome.tiff'] = 'data:2968' #ome.tiff
                formats['.fastq'] = 'data:2044' #txt
                formats['.txt'] = 'data:2526' #txt
                formats['.xml'] = 'data:2526' #xml
                formats['.czi'] = 'data:2968' #czi
                formats['.gz'] = 'data:2044' #gz
                formats['.json'] = 'data:2526' #json
                formats['.xlsx'] = 'data:2526' #xlsx
                formats['._truncated_'] = '' #?
                formats['.tgz'] = '' #tgz
                formats['.tar.gz'] = '' #tar.gz
                formats['.csv'] = 'data:2526' #csv
                formats['.html'] = 'data:2526' #html
                formats['.htm'] = 'data:2526' #htm
                formats['.h5'] = '' #h5
                formats[''] = '' #other

                return formats[extension]
        except:
                print( 'Unable to find key for data type ' + extension )
                return ''

def __get_mime_type( file ):
        '''
        Helper function that return a file MIME type.
        '''

        return mimetypes.MimeTypes().guess_type(str(file))[0]

def __get_file_format( file ):
        '''
        Helper method that maps a file extension to an EDAM file format term.
        '''

        extension = __get_file_extension( file )

        try:
                formats = {}
                formats['.tsv'] = 'format:2330' #tsv
                formats['.tif'] = 'format:3547' #tiff
                formats['.tiff'] = 'format:3547' #tiff
                formats['.png'] = 'format:3547' #png
                formats['.jpg'] = 'format:3547' #jpg
                formats['.ome.tiff'] = 'format:3547' #ome.tiff
                formats['.fastq'] = 'format:2330' #txt
                formats['.txt'] = 'format:2330' #txt
                formats['.xml'] = 'format:2332' #xml
                formats['.czi'] = 'format:3547' #czi
                formats['.gz'] = 'format:3989' #gz
                formats['.json'] = 'format:2330' #json
                formats['.xlsx'] = 'format:3468' #xlsx
                formats['._truncated_'] = 'format:2330' #?
                formats['.tgz'] = 'format:3989' #tgz
                formats['.csv'] = 'format:3752' #csv
                formats['.html'] = 'format:2331' #html
                formats['.htm'] = 'format:2331' #htm
                formats['.tar.gz'] = 'format:3989' #tgz
                formats['.h5'] = 'format:3590' #h5
                formats[''] = ''

                return formats[extension]
        except:
                print('Unable to find key for file format ' + extension )
                return ''

def __get_dbgap_study_id( file, dbgap_study_id ):
    if dbgap_study_id == '':
        return ''
=======
import mimetypes
import os
import typing
from itertools import chain
from pathlib import Path
import pandas as pd


def __get_persistent_id(file_uuid: str) -> str:
    url = (
        f"http://hubmap-drs.hubmapconsortium.org:9999/ga4gh/drs/v1/objects/{file_uuid}"
    )
    return url


def __get_filename(file: str) -> str:
    """
    Helper method that returns a CFDE compatible version of a filename
    """

    return file.name.replace(" ", "%20")


def __get_file_extension(file: str) -> str:
    """
    Helper method that returns the file extension.
    """
    return file.suffix


def __get_file_size(file: str) -> int:
    """
    Helper method that computes and returns the file size in bytes.
    """

    return file.stat().st_size


def __get_md5(file: str) -> str:
    """
    Helper method that computes and return a file md5 checksum.
    """

    blocksize = 2**20
    m = hashlib.md5()

    with open(file, "rb") as f:
        while True:
            buf = f.read(blocksize)
            if not buf:
                break
            m.update(buf)

    return m.hexdigest()


def __get_relative_local_id(file: str, hubmap_uuid: str) -> str:
    """
    Helper function the return the relative local id.
    """

    file = str(file)
    relative_local_id = file[file.find(hubmap_uuid) + len(hubmap_uuid) + 1 :]
    return relative_local_id


def __get_sha256(file: str) -> str:
    """
    Helper method that computes and return a file sha256 checksum.
    """

    blocksize = 2**20
    m = hashlib.md5()

    with open(file, "rb") as f:
        while True:
            buf = f.read(blocksize)
            if not buf:
                break
            m.update(buf)

    return m.hexdigest()


def __get_file_creation_date(file: str) -> str:
    """
    Helper method that return a file creation date.
    """

    t = os.path.getmtime(str(file))
    return str(datetime.datetime.fromtimestamp(t).strftime("%Y-%m-%d"))


def __get_data_type(file: str) -> str:
    """
    Helper method that maps a file extension to an EDAM data format term.
    """

    extension = __get_file_extension(file)

    try:
        formats = {}
        formats[".tsv"] = "data:2526"  # tsv
        formats[".tif"] = "data:2968"  # tiff
        formats[".tiff"] = "data:2968"  # tiff
        formats[".png"] = "data:2968"  # png
        formats[".jpg"] = "data:2968"  # jpg
        formats[".ome.tiff"] = "data:2968"  # ome.tiff
        formats[".fastq"] = "data:2044"  # txt
        formats[".txt"] = "data:2526"  # txt
        formats[".xml"] = "data:2526"  # xml
        formats[".czi"] = "data:2968"  # czi
        formats[".gz"] = "data:2044"  # gz
        formats[".json"] = "data:2526"  # json
        formats[".xlsx"] = "data:2526"  # xlsx
        formats["._truncated_"] = ""  # ?
        formats[".tgz"] = ""  # tgz
        formats[".tar.gz"] = ""  # tar.gz
        formats[".csv"] = "data:2526"  # csv
        formats[".html"] = "data:2526"  # html
        formats[".htm"] = "data:2526"  # htm
        formats[".h5"] = ""  # h5
        formats[""] = ""  # other

        return formats[extension]
    except:
        print("Unable to find key for data type " + extension)
        return None


def __get_mime_type(file: str) -> str:
    """
    Helper function that return a file MIME type.
    """

    return mimetypes.MimeTypes().guess_type(str(file))[0]


def __get_file_format(file: str) -> str:
    """
    Helper method that maps a file extension to an EDAM file format term.
    """

    extension = __get_file_extension(file)

    try:
        formats = {}
        formats[".tsv"] = "format:2330"  # tsv
        formats[".tif"] = "format:3547"  # tiff
        formats[".tiff"] = "format:3547"  # tiff
        formats[".png"] = "format:3547"  # png
        formats[".jpg"] = "format:3547"  # jpg
        formats[".ome.tiff"] = "format:3547"  # ome.tiff
        formats[".fastq"] = "format:2330"  # txt
        formats[".txt"] = "format:2330"  # txt
        formats[".xml"] = "format:2332"  # xml
        formats[".czi"] = "format:3547"  # czi
        formats[".gz"] = "format:3989"  # gz
        formats[".json"] = "format:2330"  # json
        formats[".xlsx"] = "format:3468"  # xlsx
        formats["._truncated_"] = "format:2330"  # ?
        formats[".tgz"] = "format:3989"  # tgz
        formats[".csv"] = "format:3752"  # csv
        formats[".html"] = "format:2331"  # html
        formats[".htm"] = "format:2331"  # htm
        formats[".tar.gz"] = "format:3989"  # tgz
        formats[".h5"] = "format:3590"  # h5
        formats[""] = ""

        return formats[extension]
    except:
        print("Unable to find key for file format " + extension)
        return None


def __get_dbgap_study_id(file: str, dbgap_study_id: str) -> str:
    if dbgap_study_id == "" or dbgap_study_id is None:
        return ""
>>>>>>> 7d8d707a
    else:
        if str(file).find("tar.gz") > 0:
            return dbgap_study_id
        else:
            return ""


def __get_assay_type_from_obi(assay_type: str) -> str:
    assay = {}
    assay["af"] = "OBI:0003087"  # AF
    assay["atacseq-bulk"] = "OBI:0003089"  # Bulk ATAC-seq
    assay["bulk-rna"] = "OBI:0001271"  # Bulk RNA-seq
    assay["scrna-seq-10x"] = "OBI:0002631"  # scRNA-seq
    assay["snatacseq"] = "OBI:0002762"  # snATAC-seq
    assay["wgs"] = "OBI:0002117"  # WGS
    assay["codex"] = "OBI:0003093"  # CODEX
    assay["lightsheet"] = "OBI:0003098"  # Lightsheet
    assay["imc"] = "OBI:0001977"  # IMC
    assay["imc3d"] = "OBI:0001977"  # IMC
    assay["maldi-ims-neg"] = "OBI:0003099"
    assay["maldi-ims-pos"] = "OBI:0003099"
    assay["pas"] = "OBI:0003103"
    assay["slide-seq"] = "OBI:0003107"
    assay["seqfish"] = "OBI:0003094"
    assay["lc-ms-untargeted"] = "OBI:0003097"
    assay["lc-ms_bottom_up"] = "OBI:0003097"
    assay["lc-ms_top_down"] = "OBI:0003097"  # ask alex
    assay["tmt-lc-ms"] = "OBI:0003097"
    assay["lc-ms"] = "OBI:0003097"
    assay["targeted-shotgun-lc-ms"] = "OBI:0003097"
    assay["snrnaseq"] = "OBI:0003109"
    assay["snare-atacseq2"] = "OBI:0003108"
    assay["snare-rnaseq2"] = "OBI:0003108"
    assay["snareseq"] = "OBI:0003108"
    assay["scirnaseq"] = "OBI:0003105"
    assay["sciatacseq"] = "OBI:0003104"
    assay["scrnaseq-10xgenomics-v3"] = "OBI:0002631"
    assay["snrnaseq-10xgenomics-v3"] = "OBI:0003109"
    assay["mibi"] = "OBI:0003100"
    assay["cell-dive"] = "OBI:0003092"

    return assay[assay_type]


def _get_list_of_files(directory: str):
    return Path(directory).glob("**/*")


def _build_dataframe(
    project_id: str,
    assay_type: str,
    directory: str,
    dbgap_study_id: str,
    dataset_hmid: str,
    dataset_uuid: str,
):
    """
    Build a dataframe with minimal information for this entity.
<<<<<<< HEAD
    '''

    id_namespace = 'tag:hubmapconsortium.org,2022:'
    headers = ['id_namespace', \
               'local_id', \
               'project_id_namespace', \
               'project_local_id', \
               'persistent_id', \
               'creation_time', \
               'size_in_bytes', \
               'uncompressed_size_in_bytes', \
               'sha256', \
               'md5', \
               'compression_format', \
               'filename', \
               'file_format', \
               'data_type', \
               'assay_type', \
               'mime_type', \
               'bundle_collection_id_namespace', \
               'bundle_collection_local_id', \
               'dbgap_study_id', \
               'hubmap_uuid', \
               'dataset_hmid', \
               'dataset_uuid', \
               'relative_local_id']

    temp_file = directory.replace('/','_').replace(' ','_') + '.pkl'

    if Path( temp_file ).exists():
        print( 'Temporary file ' + temp_file + ' found. Loading df into memory.' )
        with open( temp_file, 'rb' ) as file:
           df = pickle.load(file)
    else:
        df = pd.DataFrame(columns=headers)
        p = _get_list_of_files( directory )
        print( 'Finding all files in directory' )

                counter = 0
        for file in p:
            if file.is_file():
                   if str(file).find('drv') < 0 or str(file).find('processed') < 0:
                       print('Processing ' + str(file) )
                       df = df.append({'id_namespace':id_namespace, \
                            'local_id':str(file).replace(' ','%20'), \
                            'project_id_namespace':id_namespace, \
                            'project_local_id':project_id, \
                            'creation_time':__get_file_creation_date(file), \
                            'size_in_bytes':__get_file_size(file), \
                            'md5':__get_md5( file ), \
                            'sha256':__get_sha256(file), \
                            'filename':__get_filename(file), \
                            'file_format':__get_file_format(file), \
                            'compression_format':'', \
                            'data_type':__get_data_type(file), \
                            'assay_type':__get_assay_type_from_obi(assay_type), \
                            'mime_type':__get_mime_type(file), \
                            'bundle_collection_id_namespace':'', \
                            'bundle_collection_local_id':'', \
                            'dbgap_study_id':__get_dbgap_study_id(file,dbgap_study_id),
                            'hubmap_uuid':None, \
                            'relative_local_id': __get_relative_local_id(file,dataset_uuid), \
                            'dataset_hmid':dataset_hmid, \
                            'dataset_uuid':dataset_uuid}, ignore_index=True)

                       counter = counter + 1
                       if counter % 100 == 0:
                               print('Saving df to disk in file ' + temp_file)
                               with open( temp_file, 'wb' ) as file:
                                       pickle.dump( df, file )

        print('Saving df to disk in file ' + temp_file)
        with open( temp_file, 'wb' ) as file:
            pickle.dump( df, file )
=======
    """

    id_namespace = "tag:hubmapconsortium.org,2023:"
    headers = [
        "id_namespace",
        "local_id",
        "project_id_namespace",
        "project_local_id",
        "persistent_id",
        "creation_time",
        "size_in_bytes",
        "uncompressed_size_in_bytes",
        "sha256",
        "md5",
        "compression_format",
        "filename",
        "file_format",
        "data_type",
        "assay_type",
        "mime_type",
        "analysis_type" "bundle_collection_id_namespace",
        "bundle_collection_local_id",
        "dbgap_study_id",
        "hubmap_uuid",
        "dataset_hmid",
        "dataset_uuid",
        "relative_local_id",
    ]

    if not Path(".data").exists():
        Path(".data").mkdir()

    temp_file = f".data/{dataset_uuid}.tsv"

    if Path(temp_file).exists():
        print("Temporary file " + temp_file + " found. Loading df into memory.")
        with open(temp_file, "rb") as file:
            df = pd.read_csv(file, sep="\t")

            df["id_namespace"] = id_namespace
            df["project_id_namespace"] = id_namespace
            df["project_local_id"] = project_id
            df["compression_format"] = None
            df["bundle_collection_id_namespace"] = None
            df["bundle_collection_local_id"] = None
            df["uncompressed_size_in_bytes"] = None
            df["data_type"] = None
            df["analysis_type"] = None

            if "file_uuid" in df.keys():
                df["local_id"] = df["file_uuid"]
                df = df.drop(["file_uuid"], axis=1)
            else:
                df["local_id"] = None

            df["persistent_id"] = df["local_id"].apply(__get_persistent_id)

            if "modification_time" in df.keys():
                df = df.rename(columns={"modification_time": "creation_time"})

            if "size" in df.keys():
                df["size_in_bytes"] = df["size"]

            def __fix_edam_string(edam):
                try:
                    return edam.replace("http://edamontology.org/format_", "format:")
                except:
                    return None

            if "file_format" in df.keys():
                df["file_format"] = df["file_format"].apply(__fix_edam_string)

            if "relative_path" in df.keys():
                df["relative_path"] = df["relative_path"].apply(
                    lambda str: str.replace(" ", "%20")
                )
                df = df.rename(columns={"relative_path": "relative_local_id"})

            df = df.rename(columns={"dataset_id": "dataset_hmid"})
            df["assay_type"] = __get_assay_type_from_obi(assay_type)

            if "full_path" in df.keys():
                df = df.drop(["full_path"], axis=1)

            if "download_url" in df.keys():
                df = df.drop(["download_url"], axis=1)

            if "extension" in df.keys():
                df = df.drop(["extension"], axis=1)

            if "file_type" in df.keys():
                df = df.drop(["file_type"], axis=1)

            if "size" in df.keys():
                df = df.drop(["size"], axis=1)

            if "relative_local_id" in df.keys():
                df = df.drop(["relative_local_id"], axis=1)

            df = df[
                [
                    "id_namespace",
                    "local_id",
                    "project_id_namespace",
                    "project_local_id",
                    "persistent_id",
                    "creation_time",
                    "size_in_bytes",
                    "uncompressed_size_in_bytes",
                    "sha256",
                    "md5",
                    "filename",
                    "file_format",
                    "compression_format",
                    "data_type",
                    "assay_type",
                    "analysis_type",
                    "mime_type",
                    "bundle_collection_id_namespace",
                    "bundle_collection_local_id",
                    "dbgap_study_id",
                ]
            ]
>>>>>>> 7d8d707a

    return df


def create_manifest(
    project_id: str,
    assay_type: str,
    directory: str,
    output_directory: str,
    dbgap_study_id: str,
    token: str,
    dataset_hmid: str,
    dataset_uuid: str,
):
    filename = os.path.join(output_directory, "file.tsv")

    if not Path(".data").exists():
        Path(".data").mkdir()

    temp_file = f".data/{dataset_uuid}.tsv"
    if not Path(directory).exists() and not Path(temp_file).exists():
        print(
            "Data directory "
            + directory
            + " does not exist. Temp file was not found either."
        )
        return False
    else:
        df = _build_dataframe(
            project_id,
            assay_type,
            directory,
            dbgap_study_id,
            dataset_hmid,
            dataset_uuid,
        )

        if Path(output_directory).exists():
            df.to_csv(filename, sep="\t", index=False)

        return True<|MERGE_RESOLUTION|>--- conflicted
+++ resolved
@@ -1,162 +1,5 @@
 import datetime
 import hashlib
-<<<<<<< HEAD
-import pickle
-
-def __get_filename( file ):
-        '''
-        Helper method that returns a CFDE compatible version of a filename
-        '''
-
-        return file.name.replace(' ', '%20')
-
-def __get_file_extension( file ):
-        '''
-        Helper method that returns the file extension.
-        '''
-        return file.suffix
-
-def __get_file_size( file ):
-        '''
-        Helper method that computes and returns the file size in bytes.
-        '''
-
-        return file.stat().st_size
-
-def __get_md5( file ):
-        '''
-        Helper method that computes and return a file md5 checksum.
-        '''
-
-        blocksize=2**20
-        m = hashlib.md5()
-
-        with open( file, "rb" ) as f:
-                while True:
-                        buf = f.read(blocksize)
-                        if not buf:
-                                break
-                        m.update( buf )
-
-        return m.hexdigest()
-
-def __get_relative_local_id( file, hubmap_uuid ):
-        '''
-        Helper function the return the relative local id.
-        '''
-
-        file = str(file)
-        relative_local_id = file[file.find(hubmap_uuid)+len(hubmap_uuid)+1:]
-        return relative_local_id
-
-def __get_sha256( file ):
-        '''
-        Helper method that computes and return a file sha256 checksum.
-        '''
-
-        blocksize=2**20
-        m = hashlib.md5()
-
-        with open( file, "rb" ) as f:
-                while True:
-                        buf = f.read(blocksize)
-                        if not buf:
-                                break
-                        m.update( buf )
-
-        return m.hexdigest()
-
-def __get_file_creation_date( file ):
-        '''
-        Helper method that return a file creation date.
-        '''
-
-        t = os.path.getmtime(str(file))
-        return str(datetime.datetime.fromtimestamp(t).strftime('%Y-%m-%d'))
-
-def __get_data_type( file ):
-        '''
-        Helper method that maps a file extension to an EDAM data format term.
-        '''
-
-        extension = __get_file_extension( file )
-
-        try:
-                formats = {}
-                formats['.tsv'] = 'data:2526' #tsv
-                formats['.tif'] = 'data:2968' #tiff
-                formats['.tiff'] = 'data:2968' #tiff
-                formats['.png'] = 'data:2968' #png
-                formats['.jpg'] = 'data:2968' #jpg
-                formats['.ome.tiff'] = 'data:2968' #ome.tiff
-                formats['.fastq'] = 'data:2044' #txt
-                formats['.txt'] = 'data:2526' #txt
-                formats['.xml'] = 'data:2526' #xml
-                formats['.czi'] = 'data:2968' #czi
-                formats['.gz'] = 'data:2044' #gz
-                formats['.json'] = 'data:2526' #json
-                formats['.xlsx'] = 'data:2526' #xlsx
-                formats['._truncated_'] = '' #?
-                formats['.tgz'] = '' #tgz
-                formats['.tar.gz'] = '' #tar.gz
-                formats['.csv'] = 'data:2526' #csv
-                formats['.html'] = 'data:2526' #html
-                formats['.htm'] = 'data:2526' #htm
-                formats['.h5'] = '' #h5
-                formats[''] = '' #other
-
-                return formats[extension]
-        except:
-                print( 'Unable to find key for data type ' + extension )
-                return ''
-
-def __get_mime_type( file ):
-        '''
-        Helper function that return a file MIME type.
-        '''
-
-        return mimetypes.MimeTypes().guess_type(str(file))[0]
-
-def __get_file_format( file ):
-        '''
-        Helper method that maps a file extension to an EDAM file format term.
-        '''
-
-        extension = __get_file_extension( file )
-
-        try:
-                formats = {}
-                formats['.tsv'] = 'format:2330' #tsv
-                formats['.tif'] = 'format:3547' #tiff
-                formats['.tiff'] = 'format:3547' #tiff
-                formats['.png'] = 'format:3547' #png
-                formats['.jpg'] = 'format:3547' #jpg
-                formats['.ome.tiff'] = 'format:3547' #ome.tiff
-                formats['.fastq'] = 'format:2330' #txt
-                formats['.txt'] = 'format:2330' #txt
-                formats['.xml'] = 'format:2332' #xml
-                formats['.czi'] = 'format:3547' #czi
-                formats['.gz'] = 'format:3989' #gz
-                formats['.json'] = 'format:2330' #json
-                formats['.xlsx'] = 'format:3468' #xlsx
-                formats['._truncated_'] = 'format:2330' #?
-                formats['.tgz'] = 'format:3989' #tgz
-                formats['.csv'] = 'format:3752' #csv
-                formats['.html'] = 'format:2331' #html
-                formats['.htm'] = 'format:2331' #htm
-                formats['.tar.gz'] = 'format:3989' #tgz
-                formats['.h5'] = 'format:3590' #h5
-                formats[''] = ''
-
-                return formats[extension]
-        except:
-                print('Unable to find key for file format ' + extension )
-                return ''
-
-def __get_dbgap_study_id( file, dbgap_study_id ):
-    if dbgap_study_id == '':
-        return ''
-=======
 import mimetypes
 import os
 import typing
@@ -335,7 +178,6 @@
 def __get_dbgap_study_id(file: str, dbgap_study_id: str) -> str:
     if dbgap_study_id == "" or dbgap_study_id is None:
         return ""
->>>>>>> 7d8d707a
     else:
         if str(file).find("tar.gz") > 0:
             return dbgap_study_id
@@ -394,82 +236,6 @@
 ):
     """
     Build a dataframe with minimal information for this entity.
-<<<<<<< HEAD
-    '''
-
-    id_namespace = 'tag:hubmapconsortium.org,2022:'
-    headers = ['id_namespace', \
-               'local_id', \
-               'project_id_namespace', \
-               'project_local_id', \
-               'persistent_id', \
-               'creation_time', \
-               'size_in_bytes', \
-               'uncompressed_size_in_bytes', \
-               'sha256', \
-               'md5', \
-               'compression_format', \
-               'filename', \
-               'file_format', \
-               'data_type', \
-               'assay_type', \
-               'mime_type', \
-               'bundle_collection_id_namespace', \
-               'bundle_collection_local_id', \
-               'dbgap_study_id', \
-               'hubmap_uuid', \
-               'dataset_hmid', \
-               'dataset_uuid', \
-               'relative_local_id']
-
-    temp_file = directory.replace('/','_').replace(' ','_') + '.pkl'
-
-    if Path( temp_file ).exists():
-        print( 'Temporary file ' + temp_file + ' found. Loading df into memory.' )
-        with open( temp_file, 'rb' ) as file:
-           df = pickle.load(file)
-    else:
-        df = pd.DataFrame(columns=headers)
-        p = _get_list_of_files( directory )
-        print( 'Finding all files in directory' )
-
-                counter = 0
-        for file in p:
-            if file.is_file():
-                   if str(file).find('drv') < 0 or str(file).find('processed') < 0:
-                       print('Processing ' + str(file) )
-                       df = df.append({'id_namespace':id_namespace, \
-                            'local_id':str(file).replace(' ','%20'), \
-                            'project_id_namespace':id_namespace, \
-                            'project_local_id':project_id, \
-                            'creation_time':__get_file_creation_date(file), \
-                            'size_in_bytes':__get_file_size(file), \
-                            'md5':__get_md5( file ), \
-                            'sha256':__get_sha256(file), \
-                            'filename':__get_filename(file), \
-                            'file_format':__get_file_format(file), \
-                            'compression_format':'', \
-                            'data_type':__get_data_type(file), \
-                            'assay_type':__get_assay_type_from_obi(assay_type), \
-                            'mime_type':__get_mime_type(file), \
-                            'bundle_collection_id_namespace':'', \
-                            'bundle_collection_local_id':'', \
-                            'dbgap_study_id':__get_dbgap_study_id(file,dbgap_study_id),
-                            'hubmap_uuid':None, \
-                            'relative_local_id': __get_relative_local_id(file,dataset_uuid), \
-                            'dataset_hmid':dataset_hmid, \
-                            'dataset_uuid':dataset_uuid}, ignore_index=True)
-
-                       counter = counter + 1
-                       if counter % 100 == 0:
-                               print('Saving df to disk in file ' + temp_file)
-                               with open( temp_file, 'wb' ) as file:
-                                       pickle.dump( df, file )
-
-        print('Saving df to disk in file ' + temp_file)
-        with open( temp_file, 'wb' ) as file:
-            pickle.dump( df, file )
-=======
     """
 
     id_namespace = "tag:hubmapconsortium.org,2023:"
@@ -593,7 +359,6 @@
                     "dbgap_study_id",
                 ]
             ]
->>>>>>> 7d8d707a
 
     return df
 
