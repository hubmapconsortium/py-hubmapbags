--- conflicted
+++ resolved
@@ -206,7 +206,6 @@
     return Path(directory).glob('**/*')
 
 def _build_dataframe( project_id, assay_type, directory, dbgap_study_id=None, dataset_hmid=None, dataset_uuid=None ):
-<<<<<<< HEAD
     '''
     Build a dataframe with minimal information for this entity.
     '''
@@ -287,69 +286,6 @@
             pickle.dump( df, file )
 
     return df
-=======
-	'''
-	Build a dataframe with minimal information for this entity.
-	'''
-
-	id_namespace = 'tag:hubmapconsortium.org,2022:'
-	headers = ['id_namespace', \
-		'local_id', \
-		'project_id_namespace', \
-		'project_local_id', \
-		'persistent_id', \
-		'creation_time', \
-		'size_in_bytes', \
-		'uncompressed_size_in_bytes', \
-		'sha256', \
-		'md5', \
-		'compression_format', \
-		'filename', \
-		'file_format', \
-		'data_type', \
-		'assay_type', \
-		'mime_type', \
-		'bundle_collection_id_namespace', \
-		'bundle_collection_local_id', \
-		'dbgap_study_id']
-
-	temp_file = directory.replace('/','_').replace(' ','_') + '.pkl'
-
-	if Path( temp_file ).exists():
-		print( 'Temporary file ' + temp_file + ' found. Loading df into memory.' ) 
-		with open( temp_file, 'rb' ) as file:
-			df = pickle.load(file)
-	else:
-		df = pd.DataFrame(columns=headers)
-		p = _get_list_of_files( directory )
-		print( 'Finding all files in directory' )
-
-		for file in p:
-			if file.is_file():
-				print('Processing ' + str(file) )
-				df = df.append({'id_namespace':id_namespace, \
-					'local_id':str(file).replace(' ','%20'), \
-					'project_id_namespace':id_namespace, \
-					'project_local_id':project_id, \
-					'creation_time':__get_file_creation_date(file), \
-					'size_in_bytes':__get_file_size(file), \
-					'sha256':__get_sha256(file), \
-					'filename':__get_filename(file), \
-					'file_format':__get_file_format(file), \
-					'compression_format':'', \
-					'data_type':__get_data_type(file), \
-					'assay_type':__get_assay_type_from_obi(assay_type), \
-					'mime_type':__get_mime_type(file), \
-					'bundle_collection_id_namespace':'', \
-					'bundle_collection_local_id':'', \
-					'dbgap_study_id':__get_dbgap_study_id(file,dbgap_study_id)}, ignore_index=True)
-
-		print('Saving df to disk in file ' + temp_file)
-		with open( temp_file, 'wb' ) as file:
-			pickle.dump( df, file )
-
-	return df
->>>>>>> 7e6bffef
 
 def create_manifest( project_id, assay_type, directory, output_directory, dbgap_study_id, token, dataset_hmid, dataset_uuid ):
 	filename = os.path.join( output_directory, 'file.tsv' )
